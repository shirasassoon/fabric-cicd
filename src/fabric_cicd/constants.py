--- conflicted
+++ resolved
@@ -36,21 +36,6 @@
 )
 
 # Publish
-<<<<<<< HEAD
-MAX_RETRY_OVERRIDE = {
-    "SemanticModel": 10,
-    "Report": 10,
-    "Eventstream": 10,
-    "KQLDatabase": 10,
-    "SQLDatabase": 10,
-    "Warehouse": 10,
-    "Dataflow": 10,
-    "SparkJobDefinition": 10,
-    "VariableLibrary": 7,
-    "GraphQLApi": 7,
-}
-=======
->>>>>>> 99abc216
 SHELL_ONLY_PUBLISH = ["Environment", "Lakehouse", "Warehouse", "SQLDatabase"]
 
 # Items that do not require assigned capacity
@@ -59,13 +44,9 @@
 # REGEX Constants
 VALID_GUID_REGEX = r"^[a-fA-F0-9]{8}-[a-fA-F0-9]{4}-[a-fA-F0-9]{4}-[a-fA-F0-9]{4}-[a-fA-F0-9]{12}$"
 WORKSPACE_ID_REFERENCE_REGEX = r"\"?(default_lakehouse_workspace_id|workspaceId|workspace)\"?\s*[:=]\s*\"(.*?)\""
-<<<<<<< HEAD
-DATAFLOW_ID_REFERENCE_REGEX = r'(dataflowId)\s*=\s*"(.*?)"'
-=======
 DATAFLOW_SOURCE_REGEX = (
     r'(PowerPlatform\.Dataflows)(?:\(\[\]\))?[\s\S]*?workspaceId\s*=\s*"(.*?)"[\s\S]*?dataflowId\s*=\s*"(.*?)"'
 )
->>>>>>> 99abc216
 INVALID_FOLDER_CHAR_REGEX = r'[~"#.%&*:<>?/\\{|}]'
 
 # Item Type to File Mapping (to check for item dependencies)
